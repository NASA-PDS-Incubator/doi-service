--- conflicted
+++ resolved
@@ -1,11 +1,7 @@
 <?xml version="1.0" encoding="UTF-8"?>
 <records>
     <record status='Pending'>
-<<<<<<< HEAD
-        <title>InSight Cameras Bundle</title>
-=======
-        <title>InSight Cameras Collection</title>
->>>>>>> 2f6833b7
+        <title>InSight Cameras Bundle 2020-07-27-10-42</title>
         <authors>
              <author>
                 <first_name>R.</first_name>
