# NASA PDS DOI Service
This tools provides services for PDS operators to mint DOIs.

## Prerequisites

python 3

## Supported inputs

### PDS4 Label
- Bundle - https://pds-imaging.jpl.nasa.gov/data/nsyt/insight_cameras/bundle.xml
- Data Collection - https://pds-imaging.jpl.nasa.gov/data/nsyt/insight_cameras/data/collection_data.xml
- Browse Collection - https://pds-imaging.jpl.nasa.gov/data/nsyt/insight_cameras/browse/collection_browse.xml
- Calibration Collection - https://pds-imaging.jpl.nasa.gov/data/nsyt/insight_cameras/calibration/collection_calibration.xml
- Document Collection - https://pds-imaging.jpl.nasa.gov/data/nsyt/insight_cameras/document/collection_document.xml

### XLS spreadsheets
For reserved dois

### CSV files
CSV is not supported.  It was a one-time deal from Ron.

## Usage 

    pds-doi-cmd --help

    pds-doi-cmd draft -c 'Cartography and Imaging Sciences Discipline' -i 'https://pds-imaging.jpl.nasa.gov/data/nsyt/insight_cameras/bundle.xml'
    pds-doi-cmd draft -c 'Cartography and Imaging Sciences Discipline' -i input/bundle_in_with_contributors.xml 
    pds-doi-cmd draft -c 'Cartography and Imaging Sciences Discipline' -i 'https://pds-imaging.jpl.nasa.gov/data/nsyt/insight_cameras/data/collection_data.xml'

    pds-doi-cmd reserve -c 'Cartography and Imaging Sciences Discipline' -i input/DOI_Reserved_GEO_200318.xlsx
    pds-doi-cmd reserve -c 'Cartography and Imaging Sciences Discipline' -i input/DOI_Reserved_GEO_200318.csv
    pds-doi-cmd reserve -c 'Cartography and Imaging Sciences Discipline' -i input/OSTI_IAD_submitted_records_Reserved-only_20200304.csv 


## Developers

Get the code and work on a branch

    git clone ...
    git checkout -b "#<issue number>"
    

Install virtual env

    pip install virtualenv
    python -m venv venv
    source venv/bin/activate
    

Deploy dependancies:

    pip install -r requirements.txt
    
or
    
    pip intall -e .

    
## Launch server

    pds-doi-start-dev
    
    
## Test 

Unit tests:

    python setup.py test

<<<<<<< HEAD
The service, in a browser http://127.0.0.1:5000/create_osti_label?target_url=%22https://pds-imaging.jpl.nasa.gov/data/nsyt/insight_cameras/bundle.xml%22&contributor=%22Cartography+and+Imaging+Sciences+Discipline%22
=======
Test the service, in a browser.

Test the library:

    python  DOICoreServices_test.py

>>>>>>> 9060b2cc


## Build

### Development build 

A development build is publish for every push on the "dev" branch

It is available in the release section of gitHub

### Release

To be completed


## Deploy    

Deploy the package and launch the API server (for demo or test purpose):

    pip install  --upgrade --force-reinstall https://github.com/NASA-PDS-Incubator/pds-doi-service/releases/download/0.0.1%2Bdev/pds_doi_core-0.0.1+dev-py3-none-any.whl
    pds-doi-start-dev
    
    

   
<|MERGE_RESOLUTION|>--- conflicted
+++ resolved
@@ -55,7 +55,7 @@
 or
     
     pip intall -e .
-
+    
     
 ## Launch server
 
@@ -68,16 +68,7 @@
 
     python setup.py test
 
-<<<<<<< HEAD
 The service, in a browser http://127.0.0.1:5000/create_osti_label?target_url=%22https://pds-imaging.jpl.nasa.gov/data/nsyt/insight_cameras/bundle.xml%22&contributor=%22Cartography+and+Imaging+Sciences+Discipline%22
-=======
-Test the service, in a browser.
-
-Test the library:
-
-    python  DOICoreServices_test.py
-
->>>>>>> 9060b2cc
 
 
 ## Build
